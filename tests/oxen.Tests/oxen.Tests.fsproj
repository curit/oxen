--- conflicted
+++ resolved
@@ -59,7 +59,6 @@
   <Import Project="$(SolutionDir)\.nuget\NuGet.targets" Condition="Exists('$(SolutionDir)\.nuget\NuGet.targets')" />
   <ItemGroup>
     <Compile Include="Tests.fs" />
-<<<<<<< HEAD
     <None Include="packages.config" />
     <Content Include="app.config" />
   </ItemGroup>
@@ -74,7 +73,6 @@
     </Reference>
     <Reference Include="Microsoft.Threading.Tasks.Extensions.Desktop">
       <HintPath>..\..\packages\Microsoft.Bcl.Async.1.0.168\lib\net40\Microsoft.Threading.Tasks.Extensions.Desktop.dll</HintPath>
-=======
     <Content Include="app.config" />
     <Content Include="packages.config" />
   </ItemGroup>
@@ -85,7 +83,6 @@
     </Reference>
     <Reference Include="FsUnit.Xunit">
       <HintPath>..\..\packages\FsUnit.xUnit.1.3.0.1\Lib\net40\FsUnit.Xunit.dll</HintPath>
->>>>>>> 3ca525f7
       <Private>True</Private>
     </Reference>
     <Reference Include="mscorlib" />
@@ -114,7 +111,6 @@
       <Project>{7e90d6ce-a10b-4858-a5bc-41df7250cbca}</Project>
       <Private>True</Private>
     </ProjectReference>
-<<<<<<< HEAD
     <Reference Include="System.Runtime">
       <HintPath>..\..\packages\Microsoft.Bcl.1.1.9\lib\net40\System.Runtime.dll</HintPath>
       <Private>True</Private>
@@ -123,10 +119,8 @@
     <Reference Include="System.ServiceModel.Discovery" />
     <Reference Include="System.Threading.Tasks">
       <HintPath>..\..\packages\Microsoft.Bcl.1.1.9\lib\net40\System.Threading.Tasks.dll</HintPath>
-=======
     <Reference Include="xunit">
       <HintPath>..\..\packages\xunit.1.9.1\lib\net20\xunit.dll</HintPath>
->>>>>>> 3ca525f7
       <Private>True</Private>
     </Reference>
   </ItemGroup>
